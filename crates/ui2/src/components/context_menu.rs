--- conflicted
+++ resolved
@@ -105,17 +105,10 @@
                 // .border_color(cx.theme().colors().border)
                 .child(
                     List::new().children(self.items.iter().map(|item| match item {
-<<<<<<< HEAD
-                        ContextMenuItem::Separator(separator) => {
-                            separator.clone().into_any_element()
+                        ContextMenuItem::Separator => ListSeparator::new().into_any_element(),
+                        ContextMenuItem::Header(header) => {
+                            ListSubHeader::new(header.clone()).into_any_element()
                         }
-                        ContextMenuItem::Header(header) => header.clone().into_any_element(),
-=======
-                        ContextMenuItem::Separator => ListSeparator::new().render_into_any(),
-                        ContextMenuItem::Header(header) => {
-                            ListSubHeader::new(header.clone()).render_into_any()
-                        }
->>>>>>> f33c0e80
                         ContextMenuItem::Entry(entry, callback) => {
                             let callback = callback.clone();
                             let dismiss = cx.listener(|_, _, cx| cx.emit(Manager::Dismiss));
