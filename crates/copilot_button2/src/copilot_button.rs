--- conflicted
+++ resolved
@@ -34,13 +34,7 @@
 }
 
 impl Render for CopilotButton {
-<<<<<<< HEAD
-    type Output = Div;
-
-    fn render(&mut self, cx: &mut ViewContext<Self>) -> Self::Output {
-=======
     fn render(&mut self, cx: &mut ViewContext<Self>) -> impl Element {
->>>>>>> 81b03d37
         let all_language_settings = all_language_settings(None, cx);
         if !all_language_settings.copilot.feature_enabled {
             return div();
