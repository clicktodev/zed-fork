--- conflicted
+++ resolved
@@ -24,6 +24,7 @@
     AssetSource, AsyncAppContext, TitlebarOptions, ViewContext, WindowKind,
 };
 use language::Rope;
+use lazy_static::lazy_static;
 pub use lsp;
 pub use project;
 use project_panel::ProjectPanel;
@@ -71,7 +72,6 @@
 
 const MIN_FONT_SIZE: f32 = 6.0;
 
-<<<<<<< HEAD
 lazy_static! {
     static ref ZED_WINDOW_SIZE: Option<Vector2F> = env::var("ZED_WINDOW_SIZE")
         .ok()
@@ -81,18 +81,8 @@
         .ok()
         .as_deref()
         .and_then(parse_pixel_position_env_var);
-    pub static ref RELEASE_CHANNEL_NAME: String =
-        env::var("ZED_RELEASE_CHANNEL").unwrap_or(include_str!("../RELEASE_CHANNEL").to_string());
-    pub static ref RELEASE_CHANNEL: ReleaseChannel = match RELEASE_CHANNEL_NAME.as_str() {
-        "dev" => ReleaseChannel::Dev,
-        "preview" => ReleaseChannel::Preview,
-        "stable" => ReleaseChannel::Stable,
-        _ => panic!("invalid release channel {}", *RELEASE_CHANNEL_NAME),
-    };
 }
 
-=======
->>>>>>> 82397f34
 pub fn init(app_state: &Arc<AppState>, cx: &mut gpui::MutableAppContext) {
     cx.add_action(about);
     cx.add_global_action(|_: &Hide, cx: &mut gpui::MutableAppContext| {
