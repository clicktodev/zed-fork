use crate::face_pile::FacePile;
use call::{ActiveCall, ParticipantLocation, Room};
use client::{proto::PeerId, Client, ParticipantIndex, User, UserStore};
use gpui::{
<<<<<<< HEAD
    actions, canvas, div, overlay, point, px, rems, AppContext, DismissEvent, Div, Element,
    FocusableView, Hsla, InteractiveElement, IntoElement, Model, ParentElement, Path, Render,
    Stateful, StatefulInteractiveElement, Styled, Subscription, ViewContext, VisualContext,
    WeakView, WindowBounds,
=======
    actions, canvas, div, overlay, point, px, rems, AnyElement, AppContext, DismissEvent, Div,
    Element, FocusableView, Hsla, InteractiveElement, IntoElement, Model, ParentElement, Path,
    Render, Stateful, StatefulInteractiveElement, Styled, Subscription, View, ViewContext,
    VisualContext, WeakView, WindowBounds,
>>>>>>> 2efd7ced
};
use project::{Project, RepositoryEntry};
use recent_projects::RecentProjects;
use std::sync::Arc;
use theme::{ActiveTheme, PlayerColors};
use ui::{
    h_stack, popover_menu, prelude::*, Avatar, Button, ButtonLike, ButtonStyle, ContextMenu, Icon,
    IconButton, IconElement, Tooltip,
};
use util::ResultExt;
<<<<<<< HEAD
=======
use vcs_menu::{build_branch_list, BranchList, OpenRecent as ToggleVcsMenu};
>>>>>>> 2efd7ced
use workspace::{notifications::NotifyResultExt, Workspace, WORKSPACE_DB};

const MAX_PROJECT_NAME_LENGTH: usize = 40;
const MAX_BRANCH_NAME_LENGTH: usize = 40;

actions!(
    collab,
    [
        ShareProject,
        UnshareProject,
        ToggleUserMenu,
        ToggleProjectMenu,
        SwitchBranch
    ]
);

pub fn init(cx: &mut AppContext) {
    cx.observe_new_views(|workspace: &mut Workspace, cx| {
        let titlebar_item = cx.build_view(|cx| CollabTitlebarItem::new(workspace, cx));
        workspace.set_titlebar_item(titlebar_item.into(), cx)
    })
    .detach();
    // cx.add_action(CollabTitlebarItem::share_project);
    // cx.add_action(CollabTitlebarItem::unshare_project);
    // cx.add_action(CollabTitlebarItem::toggle_user_menu);
    // cx.add_action(CollabTitlebarItem::toggle_vcs_menu);
    // cx.add_action(CollabTitlebarItem::toggle_project_menu);
}

pub struct CollabTitlebarItem {
    project: Model<Project>,
    user_store: Model<UserStore>,
    client: Arc<Client>,
    workspace: WeakView<Workspace>,
<<<<<<< HEAD
    //branch_popover: Option<ViewHandle<BranchList>>,
=======
    branch_popover: Option<View<BranchList>>,
>>>>>>> 2efd7ced
    project_popover: Option<recent_projects::RecentProjects>,
    //user_menu: ViewHandle<ContextMenu>,
    _subscriptions: Vec<Subscription>,
}

impl Render for CollabTitlebarItem {
    type Element = Stateful<Div>;

    fn render(&mut self, cx: &mut ViewContext<Self>) -> Self::Element {
        let room = ActiveCall::global(cx).read(cx).room().cloned();
        let current_user = self.user_store.read(cx).current_user();
        let client = self.client.clone();
        let project_id = self.project.read(cx).remote_id();

        h_stack()
            .id("titlebar")
            .justify_between()
            .w_full()
            .h(rems(1.75))
            // Set a non-scaling min-height here to ensure the titlebar is
            // always at least the height of the traffic lights.
            .min_h(px(32.))
            .when(
                !matches!(cx.window_bounds(), WindowBounds::Fullscreen),
                // Use pixels here instead of a rem-based size because the macOS traffic
                // lights are a static size, and don't scale with the rest of the UI.
                |s| s.pl(px(68.)),
            )
            .bg(cx.theme().colors().title_bar_background)
            .on_click(|event, cx| {
                if event.up.click_count == 2 {
                    cx.zoom_window();
                }
            })
            // left side
            .child(
                h_stack()
                    .gap_1()
                    .children(self.render_project_host(cx))
                    .child(self.render_project_name(cx))
                    .children(self.render_project_branch(cx))
                    .when_some(
                        current_user.clone().zip(client.peer_id()).zip(room.clone()),
                        |this, ((current_user, peer_id), room)| {
                            let player_colors = cx.theme().players();
                            let room = room.read(cx);
                            let mut remote_participants =
                                room.remote_participants().values().collect::<Vec<_>>();
                            remote_participants.sort_by_key(|p| p.participant_index.0);

                            this.children(self.render_collaborator(
                                &current_user,
                                peer_id,
                                true,
                                room.is_speaking(),
                                room.is_muted(cx),
                                &room,
                                project_id,
                                &current_user,
                            ))
                            .children(
                                remote_participants.iter().filter_map(|collaborator| {
                                    let is_present = project_id.map_or(false, |project_id| {
                                        collaborator.location
                                            == ParticipantLocation::SharedProject { project_id }
                                    });

                                    let face_pile = self.render_collaborator(
                                        &collaborator.user,
                                        collaborator.peer_id,
                                        is_present,
                                        collaborator.speaking,
                                        collaborator.muted,
                                        &room,
                                        project_id,
                                        &current_user,
                                    )?;

                                    Some(
                                        v_stack()
                                            .id(("collaborator", collaborator.user.id))
                                            .child(face_pile)
                                            .child(render_color_ribbon(
                                                collaborator.participant_index,
                                                player_colors,
                                            ))
                                            .cursor_pointer()
                                            .on_click({
                                                let peer_id = collaborator.peer_id;
                                                cx.listener(move |this, _, cx| {
                                                    this.workspace
                                                        .update(cx, |workspace, cx| {
                                                            workspace.follow(peer_id, cx);
                                                        })
                                                        .ok();
                                                })
                                            })
                                            .tooltip({
                                                let login = collaborator.user.github_login.clone();
                                                move |cx| {
                                                    Tooltip::text(format!("Follow {login}"), cx)
                                                }
                                            }),
                                    )
                                }),
                            )
                        },
                    ),
            )
            // right side
            .child(
                h_stack()
                    .gap_1()
                    .when_some(room, |this, room| {
                        let room = room.read(cx);
                        let is_shared = self.project.read(cx).is_shared();
                        let is_muted = room.is_muted(cx);
                        let is_deafened = room.is_deafened().unwrap_or(false);

                        this.child(
                            Button::new(
                                "toggle_sharing",
                                if is_shared { "Unshare" } else { "Share" },
                            )
                            .style(ButtonStyle::Subtle)
                            .on_click(cx.listener(
                                move |this, _, cx| {
                                    if is_shared {
                                        this.unshare_project(&Default::default(), cx);
                                    } else {
                                        this.share_project(&Default::default(), cx);
                                    }
                                },
                            )),
                        )
                        .child(
                            IconButton::new("leave-call", ui::Icon::Exit)
                                .style(ButtonStyle::Subtle)
                                .on_click(move |_, cx| {
                                    ActiveCall::global(cx)
                                        .update(cx, |call, cx| call.hang_up(cx))
                                        .detach_and_log_err(cx);
                                }),
                        )
                        .child(
                            IconButton::new(
                                "mute-microphone",
                                if is_muted {
                                    ui::Icon::MicMute
                                } else {
                                    ui::Icon::Mic
                                },
                            )
                            .style(ButtonStyle::Subtle)
                            .selected(is_muted)
                            .on_click(move |_, cx| crate::toggle_mute(&Default::default(), cx)),
                        )
                        .child(
                            IconButton::new(
                                "mute-sound",
                                if is_deafened {
                                    ui::Icon::AudioOff
                                } else {
                                    ui::Icon::AudioOn
                                },
                            )
                            .style(ButtonStyle::Subtle)
                            .selected(is_deafened.clone())
                            .tooltip(move |cx| {
                                Tooltip::with_meta("Deafen Audio", None, "Mic will be muted", cx)
                            })
                            .on_click(move |_, cx| crate::toggle_mute(&Default::default(), cx)),
                        )
                        .child(
                            IconButton::new("screen-share", ui::Icon::Screen)
                                .style(ButtonStyle::Subtle)
                                .on_click(move |_, cx| {
                                    crate::toggle_screen_sharing(&Default::default(), cx)
                                }),
                        )
                    })
                    .child(h_stack().px_1p5().map(|this| {
                        if let Some(user) = current_user {
                            // TODO: Finish implementing user menu popover
                            //
                            this.child(
                                popover_menu("user-menu")
                                    .menu(|cx| {
                                        ContextMenu::build(cx, |menu, _| menu.header("ADADA"))
                                    })
                                    .trigger(
                                        ButtonLike::new("user-menu")
                                            .child(
                                                h_stack()
                                                    .gap_0p5()
                                                    .child(Avatar::new(user.avatar_uri.clone()))
                                                    .child(
                                                        IconElement::new(Icon::ChevronDown)
                                                            .color(Color::Muted),
                                                    ),
                                            )
                                            .style(ButtonStyle::Subtle)
                                            .tooltip(move |cx| {
                                                Tooltip::text("Toggle User Menu", cx)
                                            }),
                                    )
                                    .anchor(gpui::AnchorCorner::TopRight),
                            )
                            // this.child(
                            //     ButtonLike::new("user-menu")
                            //         .child(
                            //             h_stack().gap_0p5().child(Avatar::data(avatar)).child(
                            //                 IconElement::new(Icon::ChevronDown).color(Color::Muted),
                            //             ),
                            //         )
                            //         .style(ButtonStyle::Subtle)
                            //         .tooltip(move |cx| Tooltip::text("Toggle User Menu", cx)),
                            // )
                        } else {
                            this.child(Button::new("sign_in", "Sign in").on_click(move |_, cx| {
                                let client = client.clone();
                                cx.spawn(move |mut cx| async move {
                                    client
                                        .authenticate_and_connect(true, &cx)
                                        .await
                                        .notify_async_err(&mut cx);
                                })
                                .detach();
                            }))
                        }
                    })),
            )
    }
}

fn render_color_ribbon(participant_index: ParticipantIndex, colors: &PlayerColors) -> gpui::Canvas {
    let color = colors.color_for_participant(participant_index.0).cursor;
    canvas(move |bounds, cx| {
        let mut path = Path::new(bounds.lower_left());
        let height = bounds.size.height;
        path.curve_to(bounds.origin + point(height, px(0.)), bounds.origin);
        path.line_to(bounds.upper_right() - point(height, px(0.)));
        path.curve_to(bounds.lower_right(), bounds.upper_right());
        path.line_to(bounds.lower_left());
        cx.paint_path(path, color);
    })
    .h_1()
    .w_full()
}

impl CollabTitlebarItem {
    pub fn new(workspace: &Workspace, cx: &mut ViewContext<Self>) -> Self {
        let project = workspace.project().clone();
        let user_store = workspace.app_state().user_store.clone();
        let client = workspace.app_state().client.clone();
        let active_call = ActiveCall::global(cx);
        let mut subscriptions = Vec::new();
        subscriptions.push(
            cx.observe(&workspace.weak_handle().upgrade().unwrap(), |_, _, cx| {
                cx.notify()
            }),
        );
        subscriptions.push(cx.observe(&project, |_, _, cx| cx.notify()));
        subscriptions.push(cx.observe(&active_call, |this, _, cx| this.active_call_changed(cx)));
        subscriptions.push(cx.observe_window_activation(Self::window_activation_changed));
        subscriptions.push(cx.observe(&user_store, |_, _, cx| cx.notify()));

        Self {
            workspace: workspace.weak_handle(),
            project,
            user_store,
            client,
            //         user_menu: cx.add_view(|cx| {
            //             let view_id = cx.view_id();
            //             let mut menu = ContextMenu::new(view_id, cx);
            //             menu.set_position_mode(OverlayPositionMode::Local);
            //             menu
            //         }),
<<<<<<< HEAD
            //         branch_popover: None,
=======
            branch_popover: None,
>>>>>>> 2efd7ced
            project_popover: None,
            _subscriptions: subscriptions,
        }
    }

    // resolve if you are in a room -> render_project_owner
    // render_project_owner -> resolve if you are in a room -> Option<foo>

    pub fn render_project_host(&self, cx: &mut ViewContext<Self>) -> Option<impl Element> {
        let host = self.project.read(cx).host()?;
        let host = self.user_store.read(cx).get_cached_user(host.user_id)?;
        let participant_index = self
            .user_store
            .read(cx)
            .participant_indices()
            .get(&host.id)?;
        Some(
            div().border().border_color(gpui::red()).child(
                Button::new("project_owner_trigger", host.github_login.clone())
                    .color(Color::Player(participant_index.0))
                    .style(ButtonStyle::Subtle)
                    .tooltip(move |cx| Tooltip::text("Toggle following", cx)),
            ),
        )
    }

    pub fn render_project_name(&self, cx: &mut ViewContext<Self>) -> impl Element {
        let name = {
            let mut names = self.project.read(cx).visible_worktrees(cx).map(|worktree| {
                let worktree = worktree.read(cx);
                worktree.root_name()
            });

            names.next().unwrap_or("")
        };

        let name = util::truncate_and_trailoff(name, MAX_PROJECT_NAME_LENGTH);

        div()
            .border()
            .border_color(gpui::red())
            .child(
                Button::new("project_name_trigger", name)
                    .style(ButtonStyle::Subtle)
                    .tooltip(move |cx| Tooltip::text("Recent Projects", cx))
                    .on_click(cx.listener(|this, _, cx| {
                        this.toggle_project_menu(&ToggleProjectMenu, cx);
                    })),
            )
            .children(self.project_popover.as_ref().map(|popover| {
                overlay().child(
                    div()
                        .min_w_56()
                        .on_mouse_down_out(cx.listener_for(&popover.picker, |picker, _, cx| {
                            picker.cancel(&Default::default(), cx)
                        }))
                        .child(popover.picker.clone()),
                )
            }))
    }

    pub fn render_project_branch(&self, cx: &mut ViewContext<Self>) -> Option<impl Element> {
        let entry = {
            let mut names_and_branches =
                self.project.read(cx).visible_worktrees(cx).map(|worktree| {
                    let worktree = worktree.read(cx);
                    worktree.root_git_entry()
                });

            names_and_branches.next().flatten()
        };

        let branch_name = entry
            .as_ref()
            .and_then(RepositoryEntry::branch)
            .map(|branch| util::truncate_and_trailoff(&branch, MAX_BRANCH_NAME_LENGTH))?;

        Some(
            div()
                .border()
                .border_color(gpui::red())
                .child(
                    Button::new("project_branch_trigger", branch_name)
                        .style(ButtonStyle::Subtle)
                        .tooltip(move |cx| {
                            Tooltip::with_meta(
                                "Recent Branches",
                                Some(&ToggleVcsMenu),
                                "Local branches only",
                                cx,
                            )
                        })
                        .on_click(
                            cx.listener(|this, _, cx| this.toggle_vcs_menu(&ToggleVcsMenu, cx)),
                        ),
                )
                .children(self.render_branches_popover_host()),
        )
    }

    fn render_collaborator(
        &self,
        user: &Arc<User>,
        peer_id: PeerId,
        is_present: bool,
        is_speaking: bool,
        is_muted: bool,
        room: &Room,
        project_id: Option<u64>,
        current_user: &Arc<User>,
    ) -> Option<FacePile> {
        let followers = project_id.map_or(&[] as &[_], |id| room.followers_for(peer_id, id));

        let pile = FacePile::default().child(
            div()
                .child(
                    Avatar::new(user.avatar_uri.clone())
                        .grayscale(!is_present)
                        .border_color(if is_speaking {
                            gpui::blue()
                        } else if is_muted {
                            gpui::red()
                        } else {
                            Hsla::default()
                        }),
                )
                .children(followers.iter().filter_map(|follower_peer_id| {
                    let follower = room
                        .remote_participants()
                        .values()
                        .find_map(|p| (p.peer_id == *follower_peer_id).then_some(&p.user))
                        .or_else(|| {
                            (self.client.peer_id() == Some(*follower_peer_id))
                                .then_some(current_user)
                        })?
                        .clone();

                    Some(div().child(Avatar::new(follower.avatar_uri.clone())))
                })),
        );

        Some(pile)
    }

    fn window_activation_changed(&mut self, cx: &mut ViewContext<Self>) {
        let project = if cx.is_window_active() {
            Some(self.project.clone())
        } else {
            None
        };
        ActiveCall::global(cx)
            .update(cx, |call, cx| call.set_location(project.as_ref(), cx))
            .detach_and_log_err(cx);
    }

    fn active_call_changed(&mut self, cx: &mut ViewContext<Self>) {
        cx.notify();
    }

    fn share_project(&mut self, _: &ShareProject, cx: &mut ViewContext<Self>) {
        let active_call = ActiveCall::global(cx);
        let project = self.project.clone();
        active_call
            .update(cx, |call, cx| call.share_project(project, cx))
            .detach_and_log_err(cx);
    }

    fn unshare_project(&mut self, _: &UnshareProject, cx: &mut ViewContext<Self>) {
        let active_call = ActiveCall::global(cx);
        let project = self.project.clone();
        active_call
            .update(cx, |call, cx| call.unshare_project(project, cx))
            .log_err();
    }

    fn render_branches_popover_host<'a>(&'a self) -> Option<AnyElement> {
        self.branch_popover.as_ref().map(|child| {
            overlay()
                .child(div().min_w_64().child(child.clone()))
                .into_any()
        })
    }

    pub fn toggle_vcs_menu(&mut self, _: &ToggleVcsMenu, cx: &mut ViewContext<Self>) {
        if self.branch_popover.take().is_none() {
            if let Some(workspace) = self.workspace.upgrade() {
                let Some(view) = build_branch_list(workspace, cx).log_err() else {
                    return;
                };
                cx.subscribe(&view, |this, _, _, cx| {
                    this.branch_popover = None;
                    cx.notify();
                })
                .detach();
                self.project_popover.take();
                let focus_handle = view.focus_handle(cx);
                cx.focus(&focus_handle);
                self.branch_popover = Some(view);
            }
        }

<<<<<<< HEAD
=======
        cx.notify();
    }

>>>>>>> 2efd7ced
    pub fn toggle_project_menu(&mut self, _: &ToggleProjectMenu, cx: &mut ViewContext<Self>) {
        let workspace = self.workspace.clone();
        if self.project_popover.take().is_none() {
            cx.spawn(|this, mut cx| async move {
                let workspaces = WORKSPACE_DB
                    .recent_workspaces_on_disk()
                    .await
                    .unwrap_or_default()
                    .into_iter()
                    .map(|(_, location)| location)
                    .collect();

                let workspace = workspace.clone();
                this.update(&mut cx, move |this, cx| {
                    let view = RecentProjects::open_popover(workspace, workspaces, cx);

                    cx.subscribe(&view.picker, |this, _, _: &DismissEvent, cx| {
                        this.project_popover = None;
                        cx.notify();
                    })
                    .detach();
                    let focus_handle = view.focus_handle(cx);
                    cx.focus(&focus_handle);
                    // todo!()
                    //this.branch_popover.take();
                    this.project_popover = Some(view);
                    cx.notify();
                })
                .log_err();
            })
            .detach();
        }
        cx.notify();
    }

    // fn render_user_menu_button(
    //     &self,
    //     theme: &Theme,
    //     avatar: Option<Arc<ImageData>>,
    //     cx: &mut ViewContext<Self>,
    // ) -> AnyElement<Self> {
    //     let tooltip = theme.tooltip.clone();
    //     let user_menu_button_style = if avatar.is_some() {
    //         &theme.titlebar.user_menu.user_menu_button_online
    //     } else {
    //         &theme.titlebar.user_menu.user_menu_button_offline
    //     };

    //     let avatar_style = &user_menu_button_style.avatar;
    //     Stack::new()
    //         .with_child(
    //             MouseEventHandler::new::<ToggleUserMenu, _>(0, cx, |state, _| {
    //                 let style = user_menu_button_style
    //                     .user_menu
    //                     .inactive_state()
    //                     .style_for(state);

    //                 let mut dropdown = Flex::row().align_children_center();

    //                 if let Some(avatar_img) = avatar {
    //                     dropdown = dropdown.with_child(Self::render_face(
    //                         avatar_img,
    //                         *avatar_style,
    //                         Color::transparent_black(),
    //                         None,
    //                     ));
    //                 };

    //                 dropdown
    //                     .with_child(
    //                         Svg::new("icons/caret_down.svg")
    //                             .with_color(user_menu_button_style.icon.color)
    //                             .constrained()
    //                             .with_width(user_menu_button_style.icon.width)
    //                             .contained()
    //                             .into_any(),
    //                     )
    //                     .aligned()
    //                     .constrained()
    //                     .with_height(style.width)
    //                     .contained()
    //                     .with_style(style.container)
    //                     .into_any()
    //             })
    //             .with_cursor_style(CursorStyle::PointingHand)
    //             .on_down(MouseButton::Left, move |_, this, cx| {
    //                 this.user_menu.update(cx, |menu, _| menu.delay_cancel());
    //             })
    //             .on_click(MouseButton::Left, move |_, this, cx| {
    //                 this.toggle_user_menu(&Default::default(), cx)
    //             })
    //             .with_tooltip::<ToggleUserMenu>(
    //                 0,
    //                 "Toggle User Menu".to_owned(),
    //                 Some(Box::new(ToggleUserMenu)),
    //                 tooltip,
    //                 cx,
    //             )
    //             .contained(),
    //         )
    //         .with_child(
    //             ChildView::new(&self.user_menu, cx)
    //                 .aligned()
    //                 .bottom()
    //                 .right(),
    //         )
    //         .into_any()
    // }

    // fn render_sign_in_button(&self, theme: &Theme, cx: &mut ViewContext<Self>) -> AnyElement<Self> {
    //     let titlebar = &theme.titlebar;
    //     MouseEventHandler::new::<SignIn, _>(0, cx, |state, _| {
    //         let style = titlebar.sign_in_button.inactive_state().style_for(state);
    //         Label::new("Sign In", style.text.clone())
    //             .contained()
    //             .with_style(style.container)
    //     })
    //     .with_cursor_style(CursorStyle::PointingHand)
    //     .on_click(MouseButton::Left, move |_, this, cx| {
    //         let client = this.client.clone();
    //         cx.app_context()
    //             .spawn(|cx| async move { client.authenticate_and_connect(true, &cx).await })
    //             .detach_and_log_err(cx);
    //     })
    //     .into_any()
    // }

    // fn render_connection_status(
    //     &self,
    //     status: &client::Status,
    //     cx: &mut ViewContext<Self>,
    // ) -> Option<AnyElement<Self>> {
    //     enum ConnectionStatusButton {}

    //     let theme = &theme::current(cx).clone();
    //     match status {
    //         client::Status::ConnectionError
    //         | client::Status::ConnectionLost
    //         | client::Status::Reauthenticating { .. }
    //         | client::Status::Reconnecting { .. }
    //         | client::Status::ReconnectionError { .. } => Some(
    //             Svg::new("icons/disconnected.svg")
    //                 .with_color(theme.titlebar.offline_icon.color)
    //                 .constrained()
    //                 .with_width(theme.titlebar.offline_icon.width)
    //                 .aligned()
    //                 .contained()
    //                 .with_style(theme.titlebar.offline_icon.container)
    //                 .into_any(),
    //         ),
    //         client::Status::UpgradeRequired => {
    //             let auto_updater = auto_update::AutoUpdater::get(cx);
    //             let label = match auto_updater.map(|auto_update| auto_update.read(cx).status()) {
    //                 Some(AutoUpdateStatus::Updated) => "Please restart Zed to Collaborate",
    //                 Some(AutoUpdateStatus::Installing)
    //                 | Some(AutoUpdateStatus::Downloading)
    //                 | Some(AutoUpdateStatus::Checking) => "Updating...",
    //                 Some(AutoUpdateStatus::Idle) | Some(AutoUpdateStatus::Errored) | None => {
    //                     "Please update Zed to Collaborate"
    //                 }
    //             };

    //             Some(
    //                 MouseEventHandler::new::<ConnectionStatusButton, _>(0, cx, |_, _| {
    //                     Label::new(label, theme.titlebar.outdated_warning.text.clone())
    //                         .contained()
    //                         .with_style(theme.titlebar.outdated_warning.container)
    //                         .aligned()
    //                 })
    //                 .with_cursor_style(CursorStyle::PointingHand)
    //                 .on_click(MouseButton::Left, |_, _, cx| {
    //                     if let Some(auto_updater) = auto_update::AutoUpdater::get(cx) {
    //                         if auto_updater.read(cx).status() == AutoUpdateStatus::Updated {
    //                             workspace::restart(&Default::default(), cx);
    //                             return;
    //                         }
    //                     }
    //                     auto_update::check(&Default::default(), cx);
    //                 })
    //                 .into_any(),
    //             )
    //         }
    //         _ => None,
    //     }
    // }
}<|MERGE_RESOLUTION|>--- conflicted
+++ resolved
@@ -2,17 +2,10 @@
 use call::{ActiveCall, ParticipantLocation, Room};
 use client::{proto::PeerId, Client, ParticipantIndex, User, UserStore};
 use gpui::{
-<<<<<<< HEAD
-    actions, canvas, div, overlay, point, px, rems, AppContext, DismissEvent, Div, Element,
-    FocusableView, Hsla, InteractiveElement, IntoElement, Model, ParentElement, Path, Render,
-    Stateful, StatefulInteractiveElement, Styled, Subscription, ViewContext, VisualContext,
-    WeakView, WindowBounds,
-=======
     actions, canvas, div, overlay, point, px, rems, AnyElement, AppContext, DismissEvent, Div,
     Element, FocusableView, Hsla, InteractiveElement, IntoElement, Model, ParentElement, Path,
     Render, Stateful, StatefulInteractiveElement, Styled, Subscription, View, ViewContext,
     VisualContext, WeakView, WindowBounds,
->>>>>>> 2efd7ced
 };
 use project::{Project, RepositoryEntry};
 use recent_projects::RecentProjects;
@@ -23,10 +16,7 @@
     IconButton, IconElement, Tooltip,
 };
 use util::ResultExt;
-<<<<<<< HEAD
-=======
 use vcs_menu::{build_branch_list, BranchList, OpenRecent as ToggleVcsMenu};
->>>>>>> 2efd7ced
 use workspace::{notifications::NotifyResultExt, Workspace, WORKSPACE_DB};
 
 const MAX_PROJECT_NAME_LENGTH: usize = 40;
@@ -61,11 +51,7 @@
     user_store: Model<UserStore>,
     client: Arc<Client>,
     workspace: WeakView<Workspace>,
-<<<<<<< HEAD
-    //branch_popover: Option<ViewHandle<BranchList>>,
-=======
     branch_popover: Option<View<BranchList>>,
->>>>>>> 2efd7ced
     project_popover: Option<recent_projects::RecentProjects>,
     //user_menu: ViewHandle<ContextMenu>,
     _subscriptions: Vec<Subscription>,
@@ -344,11 +330,7 @@
             //             menu.set_position_mode(OverlayPositionMode::Local);
             //             menu
             //         }),
-<<<<<<< HEAD
-            //         branch_popover: None,
-=======
             branch_popover: None,
->>>>>>> 2efd7ced
             project_popover: None,
             _subscriptions: subscriptions,
         }
@@ -550,12 +532,9 @@
             }
         }
 
-<<<<<<< HEAD
-=======
         cx.notify();
     }
 
->>>>>>> 2efd7ced
     pub fn toggle_project_menu(&mut self, _: &ToggleProjectMenu, cx: &mut ViewContext<Self>) {
         let workspace = self.workspace.clone();
         if self.project_popover.take().is_none() {
